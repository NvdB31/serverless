--- conflicted
+++ resolved
@@ -51,17 +51,14 @@
     image: microsoft/dotnet:1.0.4-sdk
     volumes:
       - ./tmp/serverless-integration-test-aws-fsharp:/app
-<<<<<<< HEAD
   aws-nodejs-typescript:
     image: node:6.10.3
     volumes:
       - ./tmp/serverless-integration-test-aws-nodejs-typescript:/app
-=======
   aws-nodejs-ecma-script:
     image: node:6.10.3
     volumes:
       - ./tmp/serverless-integration-test-aws-nodejs-ecma-script:/app
->>>>>>> cb1882d2
   google-nodejs:
     image: node:6.9.1
     volumes:
