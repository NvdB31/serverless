--- conflicted
+++ resolved
@@ -59,12 +59,8 @@
   'spotinst-python',
   'spotinst-ruby',
   'spotinst-java8',
-<<<<<<< HEAD
-  'webtasks-nodejs',
+  'twilio-nodejs',
   'aliyun-nodejs',
-=======
-  'twilio-nodejs',
->>>>>>> d4c8bc14
   'plugin',
 
   // this template is used to streamline the onboarding process
