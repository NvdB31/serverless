--- conflicted
+++ resolved
@@ -11,13 +11,8 @@
 const uploadArtifacts = require('./lib/uploadArtifacts');
 const updateStack = require('./lib/updateStack');
 const configureStack = require('./lib/configureStack');
-<<<<<<< HEAD
 const listStacks = require('./lib/listStacks');
-
-const SDK = require('../');
-=======
 const mergeIamTemplates = require('./lib/mergeIamTemplates');
->>>>>>> 18b17c88
 
 class AwsDeploy {
   constructor(serverless, options) {
@@ -37,11 +32,8 @@
       updateStack,
       monitorStack,
       configureStack,
-<<<<<<< HEAD
-      listStacks
-=======
+      listStacks,
       mergeIamTemplates
->>>>>>> 18b17c88
     );
 
     this.hooks = {
