--- conflicted
+++ resolved
@@ -343,22 +343,16 @@
       .then((results) => new BbPromise((resolve, reject) => {
         const imageName = results[2];
         const artifactPath = results[3];
-<<<<<<< HEAD
         const configuredEnvVars = this.getConfiguredEnvVars();
         const envVarsFromOptions = this.getEnvVarsFromOptions();
         const envVars = _.merge(configuredEnvVars, envVarsFromOptions);
         const envVarsDockerArgs = _.flatMap(envVars,
           (value, key) => ['--env', `${key}=${value}`]
         );
-        const dockerArgs = _.concat([
-          'run', '--rm', '-v', `${artifactPath}:/var/task`,
-        ], envVarsDockerArgs, [
-=======
         const dockerArgsFromOptions = this.getDockerArgsFromOptions();
         const dockerArgs = _.concat([
           'run', '--rm', '-v', `${artifactPath}:/var/task`,
-        ], dockerArgsFromOptions, [
->>>>>>> 10d73b2b
+        ], envVarsDockerArgs, dockerArgsFromOptions, [
           imageName, handler, JSON.stringify(this.options.data),
         ]);
         const docker = spawn('docker', dockerArgs);
