'use strict';

const expect = require('chai').expect;
const sinon = require('sinon');
const AwsProvider = require('../../provider/awsProvider');
const AwsRemove = require('../index');
const Serverless = require('../../../../Serverless');

describe('removeStack', () => {
  const serverless = new Serverless();
  serverless.service.service = 'removeStack';
  serverless.setProvider('aws', new AwsProvider(serverless));

  let awsRemove;
  let removeStackStub;

  beforeEach(() => {
    const options = {
      stage: 'dev',
      region: 'us-east-1',
    };
    awsRemove = new AwsRemove(serverless, options);
    awsRemove.serverless.cli = new serverless.classes.CLI();
    removeStackStub = sinon.stub(awsRemove.provider, 'request').returns(BbPromise.resolve());
  });

  describe('#remove()', () => {
<<<<<<< HEAD
    it('should remove a stack', () => {
      const removeStackStub = sinon
        .stub(awsRemove.provider, 'request').resolves();

      return awsRemove.remove().then(() => {
=======
    it('should remove a stack', () =>
      awsRemove.remove().then(() => {
>>>>>>> 1969f950
        expect(removeStackStub.calledOnce).to.be.equal(true);
        expect(removeStackStub.calledWithExactly(
          'CloudFormation',
          'deleteStack',
          {
            StackName: `${serverless.service.service}-${awsRemove.options.stage}`,
          },
          awsRemove.options.stage,
          awsRemove.options.region
        )).to.be.equal(true);
        awsRemove.provider.request.restore();
      })
    );

    it('should use CloudFormation service role if it is specified', () => {
      awsRemove.serverless.service.provider.cfnRole = 'arn:aws:iam::123456789012:role/myrole';

      return awsRemove.remove().then(() => {
        expect(removeStackStub.args[0][2].RoleARN)
          .to.equal('arn:aws:iam::123456789012:role/myrole');
        awsRemove.provider.request.restore();
      });
    });
  });

  describe('#removeStack()', () => {
    it('should run promise chain in order', () => {
      const removeStub = sinon
        .stub(awsRemove, 'remove').resolves();

      return awsRemove.removeStack().then(() => {
        expect(removeStub.calledOnce).to.be.equal(true);
        awsRemove.remove.restore();
      });
    });
  });
});<|MERGE_RESOLUTION|>--- conflicted
+++ resolved
@@ -25,16 +25,11 @@
   });
 
   describe('#remove()', () => {
-<<<<<<< HEAD
     it('should remove a stack', () => {
       const removeStackStub = sinon
         .stub(awsRemove.provider, 'request').resolves();
 
       return awsRemove.remove().then(() => {
-=======
-    it('should remove a stack', () =>
-      awsRemove.remove().then(() => {
->>>>>>> 1969f950
         expect(removeStackStub.calledOnce).to.be.equal(true);
         expect(removeStackStub.calledWithExactly(
           'CloudFormation',
