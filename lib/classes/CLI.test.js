'use strict';

const expect = require('chai').expect;
const sinon = require('sinon');
const CLI = require('../../lib/classes/CLI');
const os = require('os');
const fse = require('fs-extra');
const exec = require('child_process').exec;
const path = require('path');
const Serverless = require('../../lib/Serverless');
const testUtils = require('../../tests/utils');

describe('CLI', () => {
  let cli;
  let serverless;

  beforeEach(() => {
    serverless = new Serverless({});
  });

  describe('#constructor()', () => {
    it('should set the serverless instance', () => {
      cli = new CLI(serverless);
      expect(cli.serverless).to.deep.equal(serverless);
    });

    it('should set an empty loadedPlugins array', () => {
      cli = new CLI(serverless);
      expect(cli.loadedPlugins.length).to.equal(0);
    });

    it('should set a null inputArray when none is provided', () =>
        expect(new CLI(serverless).inputArray).to.be.null);

    it('should set the inputObject when provided', () => {
      cli = new CLI(serverless, ['foo', 'bar', '--baz', '-qux']);

      expect(cli.inputArray[0]).to.equal('foo');
      expect(cli.inputArray[1]).to.equal('bar');
      expect(cli.inputArray[2]).to.equal('--baz');
      expect(cli.inputArray[3]).to.equal('-qux');
    });
  });

  describe('#setLoadedPlugins()', () => {
    it('should set the loadedPlugins array with the given plugin instances', () => {
      class PluginMock {}

      const pluginMock = new PluginMock();
      const plugins = [pluginMock];

      cli = new CLI(serverless);

      cli.setLoadedPlugins(plugins);

      expect(cli.loadedPlugins[0]).to.equal(pluginMock);
    });
  });

<<<<<<< HEAD
  describe('#suppressLog()', () => {
    let logStub;
    let consoleLogStub;

    beforeEach(() => {
      logStub = sinon.stub();
      consoleLogStub = sinon.stub();
    });

    it('should do nothing when no command is given', () => {
      cli = new CLI(serverless, []);
      cli.log = logStub;
      cli.consoleLog = consoleLogStub;

      const processedInput = cli.processInput();
      cli.suppressLog(processedInput);
      cli.log('logged');
      cli.consoleLog('logged');

      expect(logStub.calledOnce).to.equal(true);
      expect(consoleLogStub.calledOnce).to.equal(true);
    });

    it('should do nothing when "print" is given with "-h"', () => {
      cli = new CLI(serverless, ['print', '-h']);
      cli.log = logStub;
      cli.consoleLog = consoleLogStub;

      const processedInput = cli.processInput();
      cli.suppressLog(processedInput);
      cli.log('logged');
      cli.consoleLog('logged');

      expect(logStub.calledOnce).to.equal(true);
      expect(consoleLogStub.calledOnce).to.equal(true);
    });

    it('should do nothing when "print" is given with "-help"', () => {
      cli = new CLI(serverless, ['print', '-help']);
      cli.log = logStub;
      cli.consoleLog = consoleLogStub;

      const processedInput = cli.processInput();
      cli.suppressLog(processedInput);
      cli.log('logged');
      cli.consoleLog('logged');

      expect(logStub.calledOnce).to.equal(true);
      expect(consoleLogStub.calledOnce).to.equal(true);
    });

    it('should do nothing when "print" is combined with other command.', () => {
      cli = new CLI(serverless, ['other', 'print']);
      cli.log = logStub;
      cli.consoleLog = consoleLogStub;

      const processedInput = cli.processInput();
      cli.suppressLog(processedInput);
      cli.log('logged');
      cli.consoleLog('logged');

      expect(logStub.calledOnce).to.equal(true);
      expect(consoleLogStub.calledOnce).to.equal(true);
    });

    it('should suppress log when "print" is given', () => {
      cli = new CLI(serverless, ['print', '-myvar', '123']);
      cli.log = logStub;
      cli.consoleLog = consoleLogStub;

      const processedInput = cli.processInput();
      cli.suppressLog(processedInput);
      cli.log('NOT LOGGED');
      cli.consoleLog('logged');

      expect(logStub.calledOnce).to.equal(false);
      expect(consoleLogStub.calledOnce).to.equal(true);
=======
  describe('#processedInput()', () => {
    it('should not parse numeric string as number, but as string', () => {
      cli = new CLI(serverless, ['deploy', '--myint=00123', '--myfloat', '1234567890.1234567890']);
      const processedInput = cli.processInput();

      expect(processedInput).to.deep.equal({
        commands: ['deploy'],
        options: {
          myint: '00123',
          myfloat: '1234567890.1234567890',
        },
      });
>>>>>>> 253b6515
    });
  });

  describe('#displayHelp()', () => {
    it('should return true when no command is given', () => {
      cli = new CLI(serverless, []);
      const processedInput = cli.processInput();
      const helpDisplayed = cli.displayHelp(processedInput);

      expect(helpDisplayed).to.equal(true);
    });

    it('should return true when the "help" parameter is given', () => {
      cli = new CLI(serverless, ['help']);
      const processedInput = cli.processInput();
      const helpDisplayed = cli.displayHelp(processedInput);

      expect(helpDisplayed).to.equal(true);
    });

    it('should return true when the "--help" parameter is given', () => {
      cli = new CLI(serverless, ['--help']);

      class PluginMock {
        constructor() {
          this.commands = {
            test: {
              usage: 'test',
              lifecycleEvents: [
                'test',
              ],
              options: {
                name: {
                  usage: 'test',
                },
                provider: {
                  usage: 'test',
                },
              },
              commands: {
                test: {
                  usage: 'test',
                  lifecycleEvents: [
                    'test',
                  ],
                  options: {
                    name: {
                      usage: 'test',
                    },
                    provider: {
                      usage: 'test',
                    },
                  },
                },
              },
            },
          };
        }
      }
      serverless.pluginManager.addPlugin(PluginMock);

      cli.setLoadedPlugins(serverless.pluginManager.getPlugins());
      cli.setLoadedCommands(serverless.pluginManager.getCommands());

      const processedInput = cli.processInput();
      const helpDisplayed = cli.displayHelp(processedInput);

      expect(helpDisplayed).to.equal(true);
    });

    it('should return true when the "-h" parameter is given', () => {
      cli = new CLI(serverless, ['-h']);
      const processedInput = cli.processInput();

      const helpDisplayed = cli.displayHelp(processedInput);

      expect(helpDisplayed).to.equal(true);
    });

    it('should return true when the "version" parameter is given', () => {
      cli = new CLI(serverless, ['version']);
      const processedInput = cli.processInput();
      const helpDisplayed = cli.displayHelp(processedInput);

      expect(helpDisplayed).to.equal(true);
    });

    it('should return true when the "--version" parameter is given', () => {
      cli = new CLI(serverless, ['--version']);
      const processedInput = cli.processInput();
      const helpDisplayed = cli.displayHelp(processedInput);

      expect(helpDisplayed).to.equal(true);
    });

    it('should return true when the "-v" parameter is given', () => {
      cli = new CLI(serverless, ['-v']);
      const processedInput = cli.processInput();
      const helpDisplayed = cli.displayHelp(processedInput);

      expect(helpDisplayed).to.equal(true);
    });

    it('should return true when the "-h" parameter is given with a command', () => {
      cli = new CLI(serverless, ['test', '-h']);
      class PluginMock {
        constructor() {
          this.commands = {
            test: {
              usage: 'test',
              lifecycleEvents: [
                'test',
              ],
              options: {
                name: {
                  usage: 'test',
                },
                provider: {
                  usage: 'test',
                },
              },
            },
          };
        }
      }
      serverless.pluginManager.addPlugin(PluginMock);

      cli.setLoadedPlugins(serverless.pluginManager.getPlugins());
      cli.setLoadedCommands(serverless.pluginManager.getCommands());

      const processedInput = cli.processInput();
      const helpDisplayed = cli.displayHelp(processedInput);

      expect(helpDisplayed).to.equal(true);
    });

    it('should return true when the "-h" parameter is given with a deep command', () => {
      cli = new CLI(serverless, ['test', 'test', '-h']);
      class PluginMock {
        constructor() {
          this.commands = {
            test: {
              usage: 'test',
              lifecycleEvents: [
                'test',
              ],
              options: {
                name: {
                  usage: 'test',
                },
                provider: {
                  usage: 'test',
                },
              },
              commands: {
                test: {
                  usage: 'test',
                  lifecycleEvents: [
                    'test',
                  ],
                  options: {
                    name: {
                      usage: 'test',
                    },
                    provider: {
                      usage: 'test',
                    },
                  },
                },
              },
            },
          };
        }
      }
      serverless.pluginManager.addPlugin(PluginMock);

      cli.setLoadedPlugins(serverless.pluginManager.getPlugins());
      cli.setLoadedCommands(serverless.pluginManager.getCommands());

      const processedInput = cli.processInput();
      const helpDisplayed = cli.displayHelp(processedInput);

      expect(helpDisplayed).to.equal(true);
    });

    it('should return false if no "help" or "version" related command / option is given', () => {
      cli = new CLI(serverless, ['test']);
      class PluginMock {
        constructor() {
          this.commands = {
            test: {
              usage: 'test',
              lifecycleEvents: [
                'test',
              ],
              options: {
                name: {
                  usage: 'test',
                },
              },
            },
          };
        }
      }
      serverless.pluginManager.addPlugin(PluginMock);

      cli.setLoadedPlugins(serverless.pluginManager.getPlugins());
      cli.setLoadedCommands(serverless.pluginManager.getCommands());

      const processedInput = cli.processInput();
      const helpDisplayed = cli.displayHelp(processedInput);

      expect(helpDisplayed).to.equal(false);
    });
  });

  describe('#generateCommandsHelp()', () => {
    let getCommandsStub;
    let consoleLogStub;
    let displayCommandUsageStub;
    let displayCommandOptionsStub;

    const commands = {
      package: {
        usage: 'Packages a Serverless service',
        lifecycleEvents: ['cleanup', 'initialize'],
        options: {},
        key: 'package',
        pluginName: 'Package',
      },
      deploy: {
        usage: 'Deploy a Serverless service',
        lifecycleEvents: ['cleanup', 'initialize'],
        options: {},
        key: 'deploy',
        pluginName: 'Deploy',
        commands: {},
      },
    };

    beforeEach(() => {
      cli = new CLI(serverless);
      getCommandsStub = sinon.stub(cli.serverless.pluginManager, 'getCommands')
        .returns(commands);
      consoleLogStub = sinon.stub(cli, 'consoleLog').returns();
      displayCommandUsageStub = sinon.stub(cli, 'displayCommandUsage').returns();
      displayCommandOptionsStub = sinon.stub(cli, 'displayCommandOptions').returns();
    });

    afterEach(() => {
      cli.serverless.pluginManager.getCommands.restore();
      cli.consoleLog.restore();
      cli.displayCommandUsage.restore();
      cli.displayCommandOptions.restore();
    });

    it('should gather and generate the commands help info if the command can be found', () => {
      const commandsArray = ['package'];
      cli.inputArray = commandsArray;

      cli.generateCommandsHelp(commandsArray);

      expect(getCommandsStub.calledOnce).to.equal(true);
      expect(consoleLogStub.called).to.equal(true);
      expect(displayCommandUsageStub.calledOnce).to.equal(true);
      expect(displayCommandUsageStub.calledWithExactly(
        commands.package,
        'package'
      )).to.equal(true);
      expect(displayCommandOptionsStub.calledOnce).to.equal(true);
      expect(displayCommandOptionsStub.calledWithExactly(
        commands.package
      )).to.equal(true);
    });

    it('should throw an error if the command could not be found', () => {
      const commandsArray = ['invalid-command'];

      cli.inputArray = commandsArray;

      expect(() => { cli.generateCommandsHelp(commandsArray); })
        .to.throw(Error, 'not found');
      expect(getCommandsStub.calledOnce).to.equal(true);
      expect(consoleLogStub.called).to.equal(false);
      expect(displayCommandUsageStub.calledOnce).to.equal(false);
      expect(displayCommandOptionsStub.calledOnce).to.equal(false);
    });
  });

  describe('#processInput()', () => {
    it('should only return the commands when only commands are given', () => {
      cli = new CLI(serverless, ['deploy', 'functions']);
      const inputToBeProcessed = cli.processInput();

      const expectedObject = { commands: ['deploy', 'functions'], options: {} };

      expect(inputToBeProcessed).to.deep.equal(expectedObject);
    });

    it('should only return the options when only options are given', () => {
      cli = new CLI(serverless, ['-f', 'function1', '-r', 'resource1']);
      const inputToBeProcessed = cli.processInput();

      const expectedObject = { commands: [], options: { f: 'function1', r: 'resource1' } };

      expect(inputToBeProcessed).to.deep.equal(expectedObject);
    });

    it('should only return numbers like strings when numbers are given on options', () => {
      cli = new CLI(serverless, ['-f', 'function1', '-k', 123, '-d', '456.7890']);
      const inputToBeProcessed = cli.processInput();

      const expectedObject = { commands: [], options: { f: 'function1', k: '123', d: '456.7890' } };

      expect(inputToBeProcessed).to.deep.equal(expectedObject);
    });

    it('should not pass base64 values as options', () => {
      cli = new CLI(serverless, ['--service=foo', 'dynamodb', 'install']);
      const inputToBeProcessed = cli.processInput();

      /* It used to fail with the following diff, failing to convert base64 back,
         and unconverting non-base64 values into binary:
       {
         "commands": [
      -    "ZHluYW1vZGI="
      +    "dynamodb"
           "install"
         ]
         "options": {
      -    "service": "~�"
      +    "service": "foo"
         }
       }
      */
      const expectedObject = { commands: ['dynamodb', 'install'], options: { service: 'foo' } };

      expect(inputToBeProcessed).to.deep.equal(expectedObject);
    });

    it('should return commands and options when both are given', () => {
      cli = new CLI(serverless, ['deploy', 'functions', '-f', 'function1']);
      const inputToBeProcessed = cli.processInput();

      const expectedObject = { commands: ['deploy', 'functions'], options: { f: 'function1' } };

      expect(inputToBeProcessed).to.deep.equal(expectedObject);
    });

    it('should be able to parse --verbose --stage foobar', () => {
      cli = new CLI(serverless, ['deploy', '--verbose', '--stage', 'foobar']);
      const inputToBeProcessed = cli.processInput();

      const expectedObject = { commands: ['deploy'], options: { verbose: true, stage: 'foobar' } };

      expect(inputToBeProcessed).to.deep.equal(expectedObject);
    });
  });

  describe('Integration tests', function () {
    this.timeout(0);
    const that = this;

    before(() => {
      const tmpDir = testUtils.getTmpDirPath();

      that.cwd = process.cwd();

      fse.mkdirsSync(tmpDir);
      process.chdir(tmpDir);

      serverless = new Serverless();
      serverless.init();

      // Cannot rely on shebang in severless.js to invoke script using NodeJS on Windows.
      const execPrefix = os.platform() === 'win32' ? 'node ' : '';

      that.serverlessExec = execPrefix + path.join(serverless.config.serverlessPath,
        '..', 'bin', 'serverless');
    });

    after(() => {
      process.chdir(that.cwd);
    });

    it('should print general --help to stdout', (done) => {
      exec(`${this.serverlessExec} --help`, (err, stdout) => {
        if (err) {
          done(err);
          return;
        }

        expect(stdout).to.contain('contextual help');
        done();
      });
    });

    it('should print command --help to stdout', (done) => {
      exec(`${this.serverlessExec} deploy --help`, (err, stdout) => {
        if (err) {
          done(err);
          return;
        }

        expect(stdout).to.contain('deploy');
        expect(stdout).to.contain('--stage');
        done();
      });
    });

    it('should print help --verbose to stdout', (done) => {
      exec(`${this.serverlessExec} help --verbose`, (err, stdout) => {
        if (err) {
          done(err);
          return;
        }

        expect(stdout).to.contain('Commands by plugin');
        done();
      });
    });
  });
});<|MERGE_RESOLUTION|>--- conflicted
+++ resolved
@@ -57,85 +57,6 @@
     });
   });
 
-<<<<<<< HEAD
-  describe('#suppressLog()', () => {
-    let logStub;
-    let consoleLogStub;
-
-    beforeEach(() => {
-      logStub = sinon.stub();
-      consoleLogStub = sinon.stub();
-    });
-
-    it('should do nothing when no command is given', () => {
-      cli = new CLI(serverless, []);
-      cli.log = logStub;
-      cli.consoleLog = consoleLogStub;
-
-      const processedInput = cli.processInput();
-      cli.suppressLog(processedInput);
-      cli.log('logged');
-      cli.consoleLog('logged');
-
-      expect(logStub.calledOnce).to.equal(true);
-      expect(consoleLogStub.calledOnce).to.equal(true);
-    });
-
-    it('should do nothing when "print" is given with "-h"', () => {
-      cli = new CLI(serverless, ['print', '-h']);
-      cli.log = logStub;
-      cli.consoleLog = consoleLogStub;
-
-      const processedInput = cli.processInput();
-      cli.suppressLog(processedInput);
-      cli.log('logged');
-      cli.consoleLog('logged');
-
-      expect(logStub.calledOnce).to.equal(true);
-      expect(consoleLogStub.calledOnce).to.equal(true);
-    });
-
-    it('should do nothing when "print" is given with "-help"', () => {
-      cli = new CLI(serverless, ['print', '-help']);
-      cli.log = logStub;
-      cli.consoleLog = consoleLogStub;
-
-      const processedInput = cli.processInput();
-      cli.suppressLog(processedInput);
-      cli.log('logged');
-      cli.consoleLog('logged');
-
-      expect(logStub.calledOnce).to.equal(true);
-      expect(consoleLogStub.calledOnce).to.equal(true);
-    });
-
-    it('should do nothing when "print" is combined with other command.', () => {
-      cli = new CLI(serverless, ['other', 'print']);
-      cli.log = logStub;
-      cli.consoleLog = consoleLogStub;
-
-      const processedInput = cli.processInput();
-      cli.suppressLog(processedInput);
-      cli.log('logged');
-      cli.consoleLog('logged');
-
-      expect(logStub.calledOnce).to.equal(true);
-      expect(consoleLogStub.calledOnce).to.equal(true);
-    });
-
-    it('should suppress log when "print" is given', () => {
-      cli = new CLI(serverless, ['print', '-myvar', '123']);
-      cli.log = logStub;
-      cli.consoleLog = consoleLogStub;
-
-      const processedInput = cli.processInput();
-      cli.suppressLog(processedInput);
-      cli.log('NOT LOGGED');
-      cli.consoleLog('logged');
-
-      expect(logStub.calledOnce).to.equal(false);
-      expect(consoleLogStub.calledOnce).to.equal(true);
-=======
   describe('#processedInput()', () => {
     it('should not parse numeric string as number, but as string', () => {
       cli = new CLI(serverless, ['deploy', '--myint=00123', '--myfloat', '1234567890.1234567890']);
@@ -148,7 +69,86 @@
           myfloat: '1234567890.1234567890',
         },
       });
->>>>>>> 253b6515
+    });
+  });
+
+  describe('#suppressLog()', () => {
+    let logStub;
+    let consoleLogStub;
+
+    beforeEach(() => {
+      logStub = sinon.stub();
+      consoleLogStub = sinon.stub();
+    });
+
+    it('should do nothing when no command is given', () => {
+      cli = new CLI(serverless, []);
+      cli.log = logStub;
+      cli.consoleLog = consoleLogStub;
+
+      const processedInput = cli.processInput();
+      cli.suppressLog(processedInput);
+      cli.log('logged');
+      cli.consoleLog('logged');
+
+      expect(logStub.calledOnce).to.equal(true);
+      expect(consoleLogStub.calledOnce).to.equal(true);
+    });
+
+    it('should do nothing when "print" is given with "-h"', () => {
+      cli = new CLI(serverless, ['print', '-h']);
+      cli.log = logStub;
+      cli.consoleLog = consoleLogStub;
+
+      const processedInput = cli.processInput();
+      cli.suppressLog(processedInput);
+      cli.log('logged');
+      cli.consoleLog('logged');
+
+      expect(logStub.calledOnce).to.equal(true);
+      expect(consoleLogStub.calledOnce).to.equal(true);
+    });
+
+    it('should do nothing when "print" is given with "-help"', () => {
+      cli = new CLI(serverless, ['print', '-help']);
+      cli.log = logStub;
+      cli.consoleLog = consoleLogStub;
+
+      const processedInput = cli.processInput();
+      cli.suppressLog(processedInput);
+      cli.log('logged');
+      cli.consoleLog('logged');
+
+      expect(logStub.calledOnce).to.equal(true);
+      expect(consoleLogStub.calledOnce).to.equal(true);
+    });
+
+    it('should do nothing when "print" is combined with other command.', () => {
+      cli = new CLI(serverless, ['other', 'print']);
+      cli.log = logStub;
+      cli.consoleLog = consoleLogStub;
+
+      const processedInput = cli.processInput();
+      cli.suppressLog(processedInput);
+      cli.log('logged');
+      cli.consoleLog('logged');
+
+      expect(logStub.calledOnce).to.equal(true);
+      expect(consoleLogStub.calledOnce).to.equal(true);
+    });
+
+    it('should suppress log when "print" is given', () => {
+      cli = new CLI(serverless, ['print', '-myvar', '123']);
+      cli.log = logStub;
+      cli.consoleLog = consoleLogStub;
+
+      const processedInput = cli.processInput();
+      cli.suppressLog(processedInput);
+      cli.log('NOT LOGGED');
+      cli.consoleLog('logged');
+
+      expect(logStub.calledOnce).to.equal(false);
+      expect(consoleLogStub.calledOnce).to.equal(true);
     });
   });
 
