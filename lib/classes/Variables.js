--- conflicted
+++ resolved
@@ -101,14 +101,9 @@
     let finalValue;
     const variableStringsArray = variableStringsString.split(',');
     variableStringsArray.find(variableString => {
-<<<<<<< HEAD
-      finalValue = this.getValueFromSource(variableString);
+      finalValue = this.getValueFromSource(variableString, true);
       return (finalValue !== null && typeof finalValue !== 'undefined') &&
         !(typeof finalValue === 'object' && _.isEmpty(finalValue));
-=======
-      finalValue = this.getValueFromSource(variableString, true);
-      return (typeof finalValue !== 'undefined' && finalValue !== null);
->>>>>>> 0dfb7aa4
     });
 
     return finalValue;
