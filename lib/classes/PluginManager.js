--- conflicted
+++ resolved
@@ -12,13 +12,12 @@
 const serverlessConfigFileUtils = require('../utils/getServerlessConfigFile');
 const getCommandSuggestion = require('../utils/getCommandSuggestion');
 
-<<<<<<< HEAD
 const EventEmitter = require('events');
 const chalk = require('chalk');
 
 const timerEmitter = new EventEmitter();
 let counter = 0;
-=======
+
 const requireServicePlugin = (servicePath, pluginPath, localPluginsPath) => {
   if (localPluginsPath && !pluginPath.startsWith('./')) {
     // TODO (BREAKING): Consider removing support for localPluginsPath with next major
@@ -31,7 +30,6 @@
   }
   return require(cjsResolve(servicePath, pluginPath).realPath);
 };
->>>>>>> a4342239
 
 /**
  * @private
