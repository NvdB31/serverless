<!--
title: Serverless Framework Commands - AWS Lambda - Deploy
menuText: deploy
menuOrder: 5
description: Deploy your service to the specified provider
layout: Doc
-->

<!-- DOCS-SITE-LINK:START automatically generated  -->
### [Read this on the main serverless docs site](https://www.serverless.com/framework/docs/providers/aws/cli-reference/deploy)
<!-- DOCS-SITE-LINK:END -->

# AWS - deploy

The `sls deploy` command deploys your entire service via CloudFormation.  Run this command when you have made infrastructure changes (i.e., you edited `serverless.yml`).  Use `serverless deploy function -f myFunction` when you have made code changes and you want to quickly upload your updated code to AWS Lambda or just change function configuration.

```bash
serverless deploy
```

## Options
- `--stage` or `-s` The stage in your service that you want to deploy to.
- `--region` or `-r` The region in that stage that you want to deploy to.
- `--package` or `-p` path to a pre-packaged directory and skip packaging step.
- `--verbose` or `-v` Shows all stack events during deployment, and display any Stack Output.
- `--function` or `-f` Invoke `deploy function` (see above). Convenience shortcut - cannot be used with `--package`.
<<<<<<< HEAD
- `--aws-s3-accelerate` Enables S3 Transfer Acceleration making uploading artifacts much faster. You can read more about it [here](http://docs.aws.amazon.com/AmazonS3/latest/dev/transfer-acceleration.html). **Note: When using Transfer Acceleration, additional data transfer charges may apply**
=======
- `--conceal` Hides secrets from the output (e.g. API Gateway key values).
>>>>>>> 64e85544

## Artifacts

After the `serverless deploy` command runs, the framework runs `serverless package` in the background first then deploys the generated package.

## Examples

### Deployment without stage and region options

```bash
serverless deploy
```

This is the simplest deployment usage possible. With this command Serverless will deploy your service to the defined
provider in the default stage (`dev`) to the default region (`us-east-1`).

### Deployment with stage and region options

```bash
serverless deploy --stage production --region eu-central-1
```

With this example we've defined that we want our service to be deployed to the `production` stage in the region
`eu-central-1`.

### Deployment from a pre-packaged directory

```bash
serverless deploy --package /path/to/package/directory
```

With this example, the packaging step will be skipped and the framework will start deploying the package from the `/path/to/package/directory` directory.<|MERGE_RESOLUTION|>--- conflicted
+++ resolved
@@ -24,11 +24,8 @@
 - `--package` or `-p` path to a pre-packaged directory and skip packaging step.
 - `--verbose` or `-v` Shows all stack events during deployment, and display any Stack Output.
 - `--function` or `-f` Invoke `deploy function` (see above). Convenience shortcut - cannot be used with `--package`.
-<<<<<<< HEAD
+- `--conceal` Hides secrets from the output (e.g. API Gateway key values).
 - `--aws-s3-accelerate` Enables S3 Transfer Acceleration making uploading artifacts much faster. You can read more about it [here](http://docs.aws.amazon.com/AmazonS3/latest/dev/transfer-acceleration.html). **Note: When using Transfer Acceleration, additional data transfer charges may apply**
-=======
-- `--conceal` Hides secrets from the output (e.g. API Gateway key values).
->>>>>>> 64e85544
 
 ## Artifacts
 
