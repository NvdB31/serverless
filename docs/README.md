<!--
title: Serverless Framework Documentation
menuText: Docs
layout: Doc
menuItems:
  - {menuText: Getting Started, path: /framework/docs/getting-started/}
  - {menuText: Providers, path: /framework/docs/providers}
  - {menuText: "- AWS", path: /framework/docs/providers/aws/}
  - {menuText: "- Azure", path: /framework/docs/providers/azure/}
  - {menuText: "- fn", path: /framework/docs/providers/fn/}
  - {menuText: "- Google", path: /framework/docs/providers/google/}
  - {menuText: "- OpenWhisk", path: /framework/docs/providers/openwhisk/}
  - {menuText: "- Kubeless" , path: /framework/docs/providers/kubeless/}
  - {menuText: "- Spotinst" , path: /framework/docs/providers/spotinst/}
<<<<<<< HEAD
=======
  - {menuText: "- Webtasks" , path: /framework/docs/providers/webtasks/}
  - {menuText: "- Cloudflare" , path: /framework/docs/providers/cloudflare/}
>>>>>>> 373efc4f
-->

<!-- DOCS-SITE-LINK:START automatically generated  -->
### [Read this on the main serverless docs site](https://www.serverless.com/framework/docs/)
<!-- DOCS-SITE-LINK:END -->

# Documentation

The Serverless Framework is a CLI tool that allows users to build & deploy auto-scaling, pay-per-execution, event-driven functions.

Write your code, configure events to trigger your functions, then deploy & run those functions to your [cloud provider](#Supported-Providers) via the **Serverless CLI**.

Getting started with serverless? **[Start here](./getting-started.md)**.

Already using AWS or another cloud provider? Read on.

## Serverless Cloud Providers

<div class="docsSections">
  <div class="docsSection">
    <div class="docsSectionHeader">
      <a href="./providers/aws/">
        <img src="https://s3-us-west-2.amazonaws.com/assets.site.serverless.com/images/aws-black.png" width="250" draggable="false"/>
      </a>
    </div>
    <div>
      <ul>
        <li><a href="./providers/aws/guide/quick-start">AWS QuickStart</a></li>
        <li><a href="./providers/aws/guide">Guide</a></li>
        <li><a href="./providers/aws/cli-reference">CLI Reference</a></li>
        <li><a href="./providers/aws/events">Events</a></li>
        <li><a href="./providers/aws/examples">Examples</a></li>
      </ul>
    </div>
  </div>
  <div class="docsSection">
    <div class="docsSectionHeader">
      <a href="./providers/azure/">
        <img src="https://s3-us-west-2.amazonaws.com/assets.site.serverless.com/images/azure-black.png" width="250" draggable="false"/>
      </a>
    </div>
    <div>
      <ul>
        <li><a href="./providers/azure/guide/quick-start">Azure QuickStart</a></li>
        <li><a href="./providers/azure/guide">Guide</a></li>
        <li><a href="./providers/azure/cli-reference">CLI Reference</a></li>
        <li><a href="./providers/azure/events">Events</a></li>
        <li><a href="./providers/azure/examples">Examples</a></li>
      </ul>
    </div>
  </div>
  <div class="docsSection">
    <div class="docsSectionHeader">
      <a href="./providers/openwhisk/">
        <img src="https://s3-us-west-2.amazonaws.com/assets.site.serverless.com/images/openwhisk-black.png" width="250" draggable="false"/>
      </a>
    </div>
    <div>
      <ul>
        <li><a href="./providers/openwhisk/guide/quick-start">OpenWhisk QuickStart</a></li>
        <li><a href="./providers/openwhisk/guide">Guide</a></li>
        <li><a href="./providers/openwhisk/cli-reference">CLI Reference</a></li>
        <li><a href="./providers/openwhisk/events">Events</a></li>
        <li><a href="./providers/openwhisk/examples">Examples</a></li>
      </ul>
    </div>
  </div>
  <div class="docsSection">
    <div class="docsSectionHeader">
      <a href="./providers/google/">
        <img src="https://s3-us-west-2.amazonaws.com/assets.site.serverless.com/images/gcf-black.png" width="250" draggable="false"/>
      </a>
    </div>
    <div>
      <ul>
        <li><a href="./providers/google/guide/quick-start">Google CF QuickStart</a></li>
        <li><a href="./providers/google/guide">Guide</a></li>
        <li><a href="./providers/google/cli-reference">CLI Reference</a></li>
        <li><a href="./providers/google/events">Events</a></li>
        <li><a href="./providers/google/examples">Examples</a></li>
      </ul>
    </div>
  </div>
  <div class="docsSection">
    <div class="docsSectionHeader">
      <a href="./providers/kubeless/">
        <img src="https://s3-us-west-2.amazonaws.com/assets.site.serverless.com/docs/kubeless-logos-black.png" width="250" draggable="false"/>
      </a>
    </div>
    <div>
      <ul>
        <li><a href="./providers/kubeless/guide/quick-start">Kubeless QuickStart</a></li>
        <li><a href="./providers/kubeless/guide">Guide</a></li>
        <li><a href="./providers/kubeless/cli-reference">CLI Reference</a></li>
        <li><a href="./providers/kubeless/events">Events</a></li>
      </ul>
    </div>
  </div>
  <div class="docsSection">
    <div class="docsSectionHeader">
      <a href="./providers/spotinst/">
        <img src="https://s3-us-west-2.amazonaws.com/assets.site.serverless.com/docs/spotinst-logos-black-small.png" width="250" draggable="false"/>
      </a>
    </div>
    <div>
      <ul>
        <li><a href="./providers/spotinst/guide/quick-start">Spotinst QuickStart</a></li>
        <li><a href="./providers/spotinst/guide">Guide</a></li>
        <li><a href="./providers/spotinst/cli-reference">CLI Reference</a></li>
        <li><a href="./providers/spotinst/events">Events</a></li>
        <li><a href="./providers/spotinst/examples">Examples</a></li>
      </ul>
    </div>
  </div>
  <div class="docsSection">
    <div class="docsSectionHeader">
      <a href="./providers/fn/">
        <img src="https://s3-us-west-2.amazonaws.com/assets.site.serverless.com/docs/fn-logo-black.png" width="250" draggable="false"/>
      </a>
    </div>
    <div>
      <ul>
        <li><a href="./providers/fn/guide/quick-start">Fn QuickStart</a></li>
        <li><a href="./providers/fn/guide">Guide</a></li>
        <li><a href="./providers/fn/cli-reference">CLI Reference</a></li>
        <li><a href="./providers/fn/events">Events</a></li>
      </ul>
    </div>
  </div>
  <div class="docsSection">
    <div class="docsSectionHeader">
      <a href="./providers/cloudflare/">
        <img src="https://s3-us-west-2.amazonaws.com/assets.site.serverless.com/docs/cloudflare/cf-logo-v-dark-gray.png" width="250" draggable="false"/>
      </a>
    </div>
    <div>
      <ul>
        <li><a href="./providers/cloudflare/guide/quick-start">Cloudflare Workers QuickStart</a></li>
        <li><a href="./providers/cloudflare/guide">Guide</a></li>
        <li><a href="./providers/cloudflare/cli-reference">CLI Reference</a></li>
        <li><a href="./providers/cloudflare/events">Events</a></li>
      </ul>
    </div>
  </div>
</div><|MERGE_RESOLUTION|>--- conflicted
+++ resolved
@@ -12,11 +12,7 @@
   - {menuText: "- OpenWhisk", path: /framework/docs/providers/openwhisk/}
   - {menuText: "- Kubeless" , path: /framework/docs/providers/kubeless/}
   - {menuText: "- Spotinst" , path: /framework/docs/providers/spotinst/}
-<<<<<<< HEAD
-=======
-  - {menuText: "- Webtasks" , path: /framework/docs/providers/webtasks/}
   - {menuText: "- Cloudflare" , path: /framework/docs/providers/cloudflare/}
->>>>>>> 373efc4f
 -->
 
 <!-- DOCS-SITE-LINK:START automatically generated  -->
